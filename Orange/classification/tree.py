<<<<<<< HEAD
from Orange.classification import SklFitter
import sklearn.tree as skltree

=======
from Orange import classification
from sklearn import tree
import numpy as np
from collections import Counter
>>>>>>> 563239a2

class ClassificationTreeLearner(SklFitter):
    __wraps__ = skltree.DecisionTreeClassifier

    def __init__(self, criterion="gini", splitter="best", max_depth=None,
                 min_samples_split=2, min_samples_leaf=1,
                 max_features=None,
                 random_state=None, max_leaf_nodes=None):
        self.params = vars()
<<<<<<< HEAD
        self.supports_weights = True
=======

    def distribute_items(self, X, Y, t, id, items):
        """Store example ids into leaves and compute class distributions."""
        if t.children_left[id] == tree._tree.TREE_LEAF:
            self.items[id] = items
            self.distr[id] = Counter(Y[items].flatten())
        else:
            x = X[items, :]
            left = items[np.where(x[:, t.feature[id]] <= t.threshold[id])]
            right = items[np.where(x[:, t.feature[id]] > t.threshold[id])]
            self.distribute_items(X, Y, t, t.children_left[id], left)
            self.distribute_items(X, Y, t, t.children_right[id], right)
            self.distr[id] = self.distr[t.children_left[id]] + self.distr[t.children_right[id]]

    def fit(self, X, Y, W):
        clf = tree.DecisionTreeClassifier(**self.params)
        if W is None:
            clf = clf.fit(X, Y)
        else:
            clf = clf.fit(X, Y, sample_weight=W.reshape(-1))
        t = clf.tree_
        self.items = [None]*t.node_count
        self.distr = [None]*t.node_count
        self.distribute_items(X, Y, t, 0, np.arange(len(X)))
        return ClassificationTreeClassifier(clf, self.items, self.distr)


class ClassificationTreeClassifier(classification.SklModel):

    def __init__(self, clf, items, distr):
        super().__init__(clf)
        self.items = items
        self.distr = distr

    def get_distr(self, id):
        return self.distr[id]

    def get_items(self, id):
        """Return ids of examples belonging to node id."""
        t = self.clf.tree_
        if t.children_left[id] == tree._tree.TREE_LEAF:
            return self.items[id]
        else:
            left = self.get_items(t.children_left[id])
            right = self.get_items(t.children_right[id])
        return np.hstack((left, right))
>>>>>>> 563239a2
<|MERGE_RESOLUTION|>--- conflicted
+++ resolved
@@ -1,13 +1,9 @@
-<<<<<<< HEAD
-from Orange.classification import SklFitter
+from Orange.classification import SklFitter, SklModel
 import sklearn.tree as skltree
 
-=======
-from Orange import classification
-from sklearn import tree
 import numpy as np
 from collections import Counter
->>>>>>> 563239a2
+
 
 class ClassificationTreeLearner(SklFitter):
     __wraps__ = skltree.DecisionTreeClassifier
@@ -17,13 +13,11 @@
                  max_features=None,
                  random_state=None, max_leaf_nodes=None):
         self.params = vars()
-<<<<<<< HEAD
         self.supports_weights = True
-=======
 
     def distribute_items(self, X, Y, t, id, items):
         """Store example ids into leaves and compute class distributions."""
-        if t.children_left[id] == tree._tree.TREE_LEAF:
+        if t.children_left[id] == skltree._tree.TREE_LEAF:
             self.items[id] = items
             self.distr[id] = Counter(Y[items].flatten())
         else:
@@ -35,7 +29,7 @@
             self.distr[id] = self.distr[t.children_left[id]] + self.distr[t.children_right[id]]
 
     def fit(self, X, Y, W):
-        clf = tree.DecisionTreeClassifier(**self.params)
+        clf = skltree.DecisionTreeClassifier(**self.params)
         if W is None:
             clf = clf.fit(X, Y)
         else:
@@ -47,7 +41,7 @@
         return ClassificationTreeClassifier(clf, self.items, self.distr)
 
 
-class ClassificationTreeClassifier(classification.SklModel):
+class ClassificationTreeClassifier(SklModel):
 
     def __init__(self, clf, items, distr):
         super().__init__(clf)
@@ -60,10 +54,9 @@
     def get_items(self, id):
         """Return ids of examples belonging to node id."""
         t = self.clf.tree_
-        if t.children_left[id] == tree._tree.TREE_LEAF:
+        if t.children_left[id] == skltree._tree.TREE_LEAF:
             return self.items[id]
         else:
             left = self.get_items(t.children_left[id])
             right = self.get_items(t.children_right[id])
-        return np.hstack((left, right))
->>>>>>> 563239a2
+        return np.hstack((left, right))