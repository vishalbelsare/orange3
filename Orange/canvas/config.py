--- conflicted
+++ resolved
@@ -27,7 +27,6 @@
 
 class Config(config.Config):
     """
-<<<<<<< HEAD
     Orange application configuration
     """
     OrganizationDomain = "biolab.si"
@@ -46,131 +45,6 @@
 
     @staticmethod
     def splash_screen():
-=======
-    dist = pkg_resources.get_distribution("Orange3")
-    version = dist.version
-    # Use only major.minor
-    version = ".".join(version.split(".", 2)[:2])
-
-    QCoreApplication.setOrganizationDomain("biolab.si")
-    QCoreApplication.setApplicationName("Orange Canvas")
-    QCoreApplication.setApplicationVersion(version)
-    QSettings.setDefaultFormat(QSettings.IniFormat)
-
-    # Make it a null op.
-    global init
-    init = lambda: None
-
-
-rc = {}
-
-
-spec = \
-    [("startup/show-splash-screen", bool, True,
-      "Show splash screen at startup"),
-
-     ("startup/show-welcome-screen", bool, True,
-      "Show Welcome screen at startup"),
-
-     ("startup/check-updates", bool, True,
-      "Check for updates"),
-
-     ("startup/launch-count", int, 0,
-      ""),
-
-     ("startup/show-short-survey", bool, True,
-      "Has the user not been asked to take a short survey yet"),
-
-     ("stylesheet", str, "orange",
-      "QSS stylesheet to use"),
-
-     ("schemeinfo/show-at-new-scheme", bool, True,
-      "Show Workflow Properties when creating a new Workflow"),
-
-     ("mainwindow/scheme-margins-enabled", bool, False,
-      "Show margins around the workflow view"),
-
-     ("mainwindow/show-scheme-shadow", bool, True,
-      "Show shadow around the workflow view"),
-
-     ("mainwindow/toolbox-dock-exclusive", bool, True,
-      "Should the toolbox show only one expanded category at the time"),
-
-     ("mainwindow/toolbox-dock-floatable", bool, False,
-      "Is the canvas toolbox floatable (detachable from the main window)"),
-
-     ("mainwindow/toolbox-dock-movable", bool, True,
-      "Is the canvas toolbox movable (between left and right edge)"),
-
-     ("mainwindow/toolbox-dock-use-popover-menu", bool, True,
-      "Use a popover menu to select a widget when clicking on a category "
-      "button"),
-
-     ("mainwindow/widgets-float-on-top", bool, False,
-      "Float widgets on top of other windows"),
-
-     ("mainwindow/number-of-recent-schemes", int, 15,
-      "Number of recent workflows to keep in history"),
-
-     ("schemeedit/show-channel-names", bool, True,
-      "Show channel names"),
-
-     ("schemeedit/show-link-state", bool, True,
-      "Show link state hints."),
-
-     ("schemeedit/enable-node-animations", bool, True,
-      "Enable node animations."),
-
-     ("schemeedit/freeze-on-load", bool, False,
-      "Freeze signal propagation when loading a workflow."),
-
-     ("quickmenu/trigger-on-double-click", bool, True,
-      "Show quick menu on double click."),
-
-     ("quickmenu/trigger-on-right-click", bool, True,
-      "Show quick menu on right click."),
-
-     ("quickmenu/trigger-on-space-key", bool, True,
-      "Show quick menu on space key press."),
-
-     ("quickmenu/trigger-on-any-key", bool, False,
-      "Show quick menu on double click."),
-
-     ("logging/level", int, 1,
-      "Logging level"),
-
-     ("logging/show-on-error", bool, True,
-      "Show log window on error"),
-
-     ("logging/dockable", bool, True,
-      "Allow log window to be docked"),
-
-     ("help/open-in-external-browser", bool, False,
-      "Open help in an external browser"),
-
-     ("error-reporting/machine-id", str, '',
-      "Report custom name instead of machine ID"),
-
-     ("error-reporting/send-statistics", bool, False,
-      "Share anonymous usage statistics to improve Orange"),
-
-     ("error-reporting/permission-requested", bool, False,
-      "Has the user already been asked to share statistics"),
-
-     ("add-ons/allow-conda", bool, True,
-      "Install add-ons with conda"),
-
-     ("add-ons/pip-install-arguments", str, '',
-      'Arguments to pass to "pip install" when installing add-ons.'),
-
-     ("network/http-proxy", str, '',
-      'HTTP proxy.'),
-
-     ("network/https-proxy", str, '',
-      'HTTPS proxy.'),
-     ]
->>>>>>> 67fafb09
-
         path = pkg_resources.resource_filename(
             __name__, "icons/orange-splash-screen.png")
         pm = QPixmap(path)
