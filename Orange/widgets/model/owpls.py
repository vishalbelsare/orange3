import numpy as np
from AnyQt.QtCore import Qt
import scipy.sparse as sp

from Orange.data import Table, Domain, ContinuousVariable, StringVariable, \
    DiscreteVariable
from Orange.regression import PLSRegressionLearner
from Orange.widgets import gui
from Orange.widgets.settings import Setting
from Orange.widgets.utils.owlearnerwidget import OWBaseLearner
from Orange.widgets.utils.signals import Output
from Orange.widgets.utils.widgetpreview import WidgetPreview
from Orange.widgets.widget import Msg


class OWPLS(OWBaseLearner):
    name = 'PLS'
    description = "Partial Least Squares Regression widget for multivariate data analysis"
    icon = "icons/PLS.svg"
    priority = 85
    keywords = ["partial least squares"]

    LEARNER = PLSRegressionLearner

    class Outputs(OWBaseLearner.Outputs):
<<<<<<< HEAD
        coefsdata = Output("Coefficients and Loadings", Table, explicit=True)
        data = Output("Data", Table)
=======
        coefsdata = Output("Coefficients", Table, explicit=True)
        data = Output("Data with Scores", Table)
>>>>>>> 4f4539a8
        components = Output("Components", Table)

    class Warning(OWBaseLearner.Warning):
        sparse_data = Msg(
            'Sparse input data: default preprocessing is to scale it.')

    n_components = Setting(2)
    max_iter = Setting(500)

    def add_main_layout(self):
        optimization_box = gui.vBox(
            self.controlArea, "Optimization Parameters")
        gui.spin(
            optimization_box, self, "n_components", 1, 50, 1,
            label="Components: ",
            alignment=Qt.AlignRight, controlWidth=100,
            callback=self.settings_changed)
        gui.spin(
            optimization_box, self, "max_iter", 5, 1000000, 50,
            label="Iteration limit: ",
            alignment=Qt.AlignRight, controlWidth=100,
            callback=self.settings_changed,
            checkCallback=self.settings_changed)

    def update_model(self):
        super().update_model()
        coef_table = None
        data = None
        components = None
        if self.model is not None:
            coef_table = self._create_output_coeffs_loadings()
            data = self._create_output_data()
            components = self.model.components()
        self.Outputs.coefsdata.send(coef_table)
        self.Outputs.data.send(data)
        self.Outputs.components.send(components)

    def _create_output_coeffs_loadings(self) -> Table:
        coefficients = self.model.coefficients.T
        _, y_loadings = self.model.loadings
        x_rotations, _ = self.model.rotations

        n_features, n_targets = coefficients.shape
        n_components = x_rotations.shape[1]

        names = [f"coef ({v.name})" for v in self.model.domain.class_vars]
        names += [f"Loading {i + 1}" for i in range(n_components)]
        domain = Domain(
            [ContinuousVariable(n) for n in names],
            metas=[StringVariable("Variable name"),
                   DiscreteVariable("Variable role", ("Feature", "Target"))]
        )

        X = np.vstack((np.hstack((coefficients, x_rotations)),
                       np.full((n_targets, n_targets + n_components), np.nan)))
        X[-n_targets:, n_targets:] = y_loadings

        M = np.array([[v.name for v in self.model.domain.variables],
                      [0] * n_features + [1] * n_targets],
                     dtype=object).T

        table = Table.from_numpy(domain, X=X, metas=M)
        table.name = "Coefficients and Loadings"
        return table

    def _create_output_data(self) -> Table:
        projection = self.model.project(self.data)
        normal_probs = self.model.residuals_normal_probability(self.data)
        dmodx = self.model.dmodx(self.data)
        data_domain = self.data.domain
        proj_domain = projection.domain
        nprobs_domain = normal_probs.domain
        dmodx_domain = dmodx.domain
        metas = proj_domain.metas + proj_domain.attributes + \
            nprobs_domain.attributes + dmodx_domain.attributes
        domain = Domain(data_domain.attributes, data_domain.class_vars, metas)
        data: Table = self.data.transform(domain)
        with data.unlocked(data.metas):
            data.metas[:, -2 * len(self.data.domain.class_vars) - 1: -1] = \
                normal_probs.X
            data.metas[:, -1] = dmodx.X[:, 0]
        return data

    @OWBaseLearner.Inputs.data
    def set_data(self, data):
        # reimplemented completely because the base learner does not
        # allow multiclass

        self.Warning.sparse_data.clear()

        self.Error.data_error.clear()
        self.data = data

        if data is not None and data.domain.class_var is None and not data.domain.class_vars:
            self.Error.data_error(
                "Data has no target variable.\n"
                "Select one with the Select Columns widget.")
            self.data = None

        # invalidate the model so that handleNewSignals will update it
        self.model = None

        if self.data and sp.issparse(self.data.X):
            self.Warning.sparse_data()

    def create_learner(self):
        common_args = {'preprocessors': self.preprocessors}
        return PLSRegressionLearner(n_components=self.n_components,
                                    max_iter=self.max_iter,
                                    **common_args)


if __name__ == "__main__":  # pragma: no cover
    WidgetPreview(OWPLS).run(Table("housing"))<|MERGE_RESOLUTION|>--- conflicted
+++ resolved
@@ -23,13 +23,8 @@
     LEARNER = PLSRegressionLearner
 
     class Outputs(OWBaseLearner.Outputs):
-<<<<<<< HEAD
         coefsdata = Output("Coefficients and Loadings", Table, explicit=True)
-        data = Output("Data", Table)
-=======
-        coefsdata = Output("Coefficients", Table, explicit=True)
         data = Output("Data with Scores", Table)
->>>>>>> 4f4539a8
         components = Output("Components", Table)
 
     class Warning(OWBaseLearner.Warning):
